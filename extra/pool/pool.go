--- conflicted
+++ resolved
@@ -70,26 +70,6 @@
 }
 
 // Calls NewCustomPool, but if there is an error it return a pool of the same size but
-<<<<<<< HEAD
-// without any connections pre-initialized (can be used the same way, but if
-// this happens there might be something wrong with the redis instance you're
-// connecting to)
-func NewOrEmptyCustomPool(network, addr string, size int, df DialFunc) *Pool {
-	pool, err := NewCustomPool(network, addr, size, df)
-	if err != nil {
-		pool = &Pool{
-			network: network,
-			addr:    addr,
-			pool:    make(chan *redis.Client, size),
-			df:      df,
-		}
-	}
-	return pool
-}
-
-// Calls NewPool, but if there is an error it return a pool of the same size but
-=======
->>>>>>> 1e46f017
 // without any connections pre-initialized (can be used the same way, but if
 // this happens there might be something wrong with the redis instance you're
 // connecting to)
