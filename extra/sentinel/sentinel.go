// The sentinel package provides a convenient interface with a redis sentinel
// which will automatically handle pooling connections and automatic failover.
//
// Here's an example of creating a sentinel client and then using it to perform
// some commands
//
//	func example() error {
//		// If there exists sentinel masters "bucket0" and "bucket1", and we want out
//		// client to create pools for both:
//		client, err := sentinel.NewClient("tcp", "localhost:6379", 100, "bucket0", "bucket1")
//		if err != nil {
//			return err
//		}
//
//		if err := exampleCmd(client); err != nil {
//			return err
//		}
//
//		return nil
//	}
//
//	func exampleCmd(client *sentinel.Client) error {
//		conn, redisErr := client.GetMaster("bucket0")
//		if redisErr != nil {
//			return redisErr
//		}
//		// We use CarefullyPutMaster to conditionally put the connection back in the
//		// pool depending on the last error seen
//		defer client.CarefullyPutMaster("bucket0", conn, &redisErr)
//
//		var i int
//		if i, redisErr = conn.Cmd("GET", "foo").Int(); redisErr != nil {
//			return redisErr
//		}
//
//		if redisErr = conn.Cmd("SET", "foo", i+1); redisErr != nil {
//			return redisErr
//		}
//
//		return nil
//	}
//
// This package only gaurantees that when GetMaster is called the returned
// connection will be a connection to the master as of the moment that method is
// called. It is still possible that there is a failover as that connection is
// being used by the application. The Readonly() method on CmdError will be
// helpful if you want to gracefully handle this case.
//
// As a final note, a Client can be interacted with from multiple routines at
// once safely, except for the Close method. To safely Close, ensure that only
// one routine ever makes the call and that once the call is made no other
// methods are ever called by any routines.
package sentinel

import (
	"errors"
	"fmt"
	"github.com/rightscale/radix/redis"
	"math/rand"
	"strings"
	"sync/atomic"
	"time"

	"github.com/rightscale/radix/extra/pool"
	"github.com/rightscale/radix/extra/pubsub"
	"github.com/rightscale/radix/logging"
)

const (
	maxMissedHeartbeats       = 3
	acceptableRequestDuration = time.Duration(1 * time.Second)
)

// An error wrapper returned by operations in this package. It implements the
// error interface and can therefore be passed around as a normal error.
type ClientError struct {
	err error

	// If this is true the error is due to a problem with the sentinel
	// connection, either it being closed or otherwise unavailable. If false the
	// error is due to some other circumstances. This is useful if you want to
	// implement some kind of reconnecting to sentinel on an error.
	SentinelErr bool
}

func (ce *ClientError) Error() string {
	return ce.err.Error()
}

type getReqRet struct {
	conn *redis.Client
	err  *ClientError
}

type getReq struct {
	reqId string

	name  string
	retCh chan *getReqRet
}

type putReq struct {
	reqId string

	name string
	conn *redis.Client
}

type switchMaster struct {
	name string
	addr string
}

type Client struct {
	logger      *logging.LoggerWithPrefix
	poolSize    int
	masterPools map[string]*pool.Pool
	subClient   *pubsub.SubClient

	getCh   chan *getReq
	putCh   chan *putReq
	closeCh chan struct{}

	alwaysErr      *ClientError
	alwaysErrCh    chan *ClientError
	switchMasterCh chan *switchMaster

<<<<<<< HEAD
	reqId uint64

	redisTimeouts    redis.Timeouts
	sentinelTimeouts redis.Timeouts
=======
	reqId            uint64
	missedHeartbeats uint32
>>>>>>> 6bcbfe7d
}

// Creates a sentinel client. Connects to the given sentinel instance, pulls the
// information for the masters of the given names, and creates an intial pool of
// connections for each master. The client will automatically replace the pool
// for any master should sentinel decide to fail the master over. The returned
// error is a *ClientError.
<<<<<<< HEAD
func NewClient(network, address string, poolSize int, names ...string) (*Client, error) {
	sentinelTimeouts := redis.Timeouts{}
	redisTimeouts := redis.Timeouts{}

	return NewClientWithLogger(
		logging.NewNilLogger(), network, address, sentinelTimeouts, redisTimeouts, poolSize, names...)
}

func NewClientWithLogger(
	logger logging.SimpleLogger, network, address string,
	sentinelTimeouts, redisTimeouts redis.Timeouts, poolSize int, names ...string,
=======
func NewClient(
	network, address string, poolSize int, names ...string,
) (
	*Client, error,
) {
	heartbeatPeriod := time.Duration(0)
	return NewClientWithLogger(logging.NewNilLogger(), network, address, heartbeatPeriod, poolSize, names...)
}

func NewClientWithLogger(
	logger logging.SimpleLogger, network, address string, heartbeatPeriod time.Duration, poolSize int, names ...string,
>>>>>>> 6bcbfe7d
) (
	*Client, error,
) {
	prefixedLogger := logging.NewLoggerWithPrefix("[SC]", logger)
	initLogger := prefixedLogger.WithAnotherPrefix("[init]")

	initLogger.Infof("Setting up with network:%s, addr:%s, masterNames:%v, sentinelTimeouts:%v, "+
		"redisTimeouts:%v, softMaxPoolSize:%d",
		network, address, names, sentinelTimeouts, redisTimeouts, poolSize)
	//
	// Connect to sentinel
	// We use this to fetch initial details about masters before we upgrade it
	// to a pubsub client
	initLogger.Infof("Connecting to Sentinel with addr: '%s'", address)
	client, err := redis.DialTimeouts(network, address, sentinelTimeouts)
	if err != nil {
		initLogger.Infof("Connecting to sentinel with addr='%s' errored: %v", address, err)
		return nil, &ClientError{err: err}
	}
	initLogger.Infof("Connected to Sentinel with addr: '%s'", address)

	//
	// Setup connection pools for all redis masters
	masterPools := map[string]*pool.Pool{}
	for _, name := range names {
		initLogger.Infof("Initializing connection pool for redis master '%s'", name)
		r := client.Cmd("SENTINEL", "MASTER", name)
		l, err := r.List()
		if err != nil {
			client.Close()
			initLogger.Infof("Sentinel master command for redis master '%s' errored: %v", address, err)
			return nil, &ClientError{err: err, SentinelErr: true}
		}
		addr := l[3] + ":" + l[5]

		initLogger.Infof("Setting up Redis Connection Pool with addr: '%s'", addr)
		df := func(network, addr string) (*redis.Client, error) {
			return redis.DialTimeouts(network, addr, redisTimeouts)
		}
		pool, err := pool.NewCustomPool("tcp", addr, poolSize, df)
		if err != nil {
			client.Close()
			initLogger.Infof("Init redis connection pool for redis master '%s' errored: %v", addr, err)
			return nil, &ClientError{err: err}
		}
		masterPools[name] = pool
	}

	//
	// Upgrade sentinel client connection to pubSub Client
	initLogger.Infof("Subscribing to +switch-master events")
	subClient := pubsub.NewSubClient(client)

	// TODO: seems like a race condition. What if redis switched between the SENTINEL MASTER command
	// and this command?
	r := subClient.Subscribe("+switch-master")
	if r.Err != nil {
		client.Close()

		for name := range masterPools {
			initLogger.Infof("Emptying master pool %s", name)
			masterPools[name].Empty()
		}

		initLogger.Infof("Subscribe call to +switch-master errored: %v", err)
		return nil, &ClientError{err: r.Err, SentinelErr: true}
	}

	// Clear read timeouts since otherwise we run into the risk to hit a deadline
	// while reading.
	subClient.Client.ChangeReadTimeout(time.Duration(0))
	initLogger.Infof("Subscribed to +switch-master events")

	c := &Client{
		poolSize:       poolSize,
		masterPools:    masterPools,
		subClient:      subClient,
		getCh:          make(chan *getReq),
		putCh:          make(chan *putReq),
		closeCh:        make(chan struct{}),
		alwaysErrCh:    make(chan *ClientError),
		switchMasterCh: make(chan *switchMaster),
		logger:         prefixedLogger,

		reqId: newReqId(),

		redisTimeouts:    redisTimeouts,
		sentinelTimeouts: sentinelTimeouts,
	}

	if heartbeatPeriod > 0 {
		go c.subSendHeartbeatsSpin(heartbeatPeriod)
	}
	go c.subSpin()
	go c.spin()

	initLogger.Infof("Initialization completed")
	return c, nil
}

func (c *Client) subSendHeartbeatsSpin(heartbeatPeriod time.Duration) {
	logger := c.logger.WithAnotherPrefix("[HealthCheck]")
	logger.Infof("Initializing heartbeats")

	healthCheckTicker := time.NewTicker(heartbeatPeriod)
	defer healthCheckTicker.Stop()

	for {
		select {
		case <-healthCheckTicker.C:
			logger.Infof("Sending heartbeat")

			err := c.subClient.Client.CmdNoReply("SUBSCRIBE", "+switch-master")
			if err != nil {
				logger.Infof("Sending heartbeat failed with err: %s", err.Error())
				c.submitSentinelError(logger, err)
				return
			}

			missedHeartbeats := atomic.AddUint32(&c.missedHeartbeats, 1)
			logger.Infof("Heartbeat sent (unacknowledged heartbeats=%d)", missedHeartbeats)

			if missedHeartbeats > maxMissedHeartbeats {
				logger.Infof("Too many heartbeats missed %d.", missedHeartbeats)
				c.submitSentinelError(logger, errors.New("Healthcheck Error: Stale connection."))
				return
			}
		case <-c.closeCh:
			logger.Infof("Handling 'closeCh' message.")
			return
		}
	}
}

func (c *Client) submitSentinelError(prefixedLogger logging.SimpleLogger, err error) {
	select {
	case c.alwaysErrCh <- &ClientError{err: err, SentinelErr: true}:
		prefixedLogger.Infof("Sent ClientError to 'alwaysErrCh' channel.")
	case <-c.closeCh:
		prefixedLogger.Infof("Handling 'closeCh' message.")
	}
}

func (c *Client) subSpin() {
	logger := c.logger.WithAnotherPrefix("[Sub]")
	for {
		r := c.subClient.Receive()
		if r.Timeout() {
			logger.Infof("Receive() timed out")
			continue
		}
		if r.Err != nil {
			logger.Infof("Receive() returned error %v ", r.Err)
			c.submitSentinelError(logger, r.Err)
			return
		}

		// We are abusing the subscribe call as a health check since we are only allowed
		// to call SUBSCRIBE / UNSUBSCRIBE on this connection
		if r.Type == pubsub.SubscribeReply {
			oldMissedHeartbeats := atomic.SwapUint32(&c.missedHeartbeats, 0)
			logger.Infof("Received heartbeat. Resetting missed heartbeat count from %d.", oldMissedHeartbeats)
			continue
		}

		sMsg := strings.Split(r.Message, " ")
		name := sMsg[0]
		newAddr := sMsg[3] + ":" + sMsg[4]
		logger.Infof("Receive() returned message %s ", r.Message)

		select {
		case c.switchMasterCh <- &switchMaster{name, newAddr}:
			logger.Infof("Sent message to 'switchMasterCh' channel.")
		case <-c.closeCh:
			logger.Infof("Handling 'closeCh' message.")
			return
		}
	}
}

func (c *Client) spin() {
	for {
		select {
		case req := <-c.getCh:
			startTime := time.Now()
			logger := c.loggerWithGetRequestPrefix(req.reqId)
			logger.Debugf("Received request")

			if c.alwaysErr != nil {
				logger.Infof("Failing request due to alwaysErr being set")
				req.retCh <- &getReqRet{nil, c.alwaysErr}
				continue
			}
			pool, ok := c.masterPools[req.name]
			if !ok {
				logger.Infof("Failing request due to unknown master pool '%s'", req.name)

				err := errors.New("unknown name: " + req.name)
				req.retCh <- &getReqRet{nil, &ClientError{err: err}}
				continue
			}

			conn, err := pool.Get()
			if err != nil {
				logger.Infof("Failing request due to pool.Get() error: %s", err.Error())

				req.retCh <- &getReqRet{nil, &ClientError{err: err}}
				continue
			}

			req.retCh <- &getReqRet{conn, nil}

			logger.Debugf("Completed request in %s.", time.Since(startTime))

		case req := <-c.putCh:
			startTime := time.Now()
			logger := c.loggerWithPutRequestPrefix(req.reqId)

			logger.Debugf("Received request")

			// When alwaysErr is set, the client can’t be used anymore. Hence when
			// checking in connections, we should close them.
			if c.alwaysErr != nil {
				logger.Warnf("Closing connection due to alwaysErr being set.")
				req.conn.Close()
			} else if pool, ok := c.masterPools[req.name]; ok {
				logger.Debugf("Returning connection to '%s' pool.", req.name)
				pool.Put(req.conn)
			} // TODO: else? Close connection?
			logger.Debugf("Completed request in %s.", time.Since(startTime))

		case err := <-c.alwaysErrCh:
			logger := c.logger.WithAnotherPrefix("[AlwaysError]")

			// if we have already set alwaysErr then we don't want to reset it since
			// we want track the original error.
			if c.alwaysErr != nil {
				logger.Infof("Another unrecoverable error encountered: '%s'", err.Error())
				continue
			}

			logger.Infof("Unrecoverable error encountered: '%s'", err.Error())

			c.alwaysErr = err

			for name, p := range c.masterPools {
				logger.Infof("Emptying master pool '%s'", name)
				p.Empty()
			}

			logger.Infof("Closing pub/sub sentinel client connection")
			c.subClient.Client.Close()

		case sm := <-c.switchMasterCh:
			logger := c.logger.WithAnotherPrefix("[SwitchMaster]")

			if p, ok := c.masterPools[sm.name]; ok {
				logger.Infof("Starting master switch for '%s' master to addr: '%s'",
					sm.name, sm.addr)

				logger.Infof("Emptying current master pool '%s'", sm.name)
				p.Empty()
				logger.Infof("Initializing new master pool for '%s' and timeouts: %v", sm.name, c.redisTimeouts)

				df := func(network, addr string) (*redis.Client, error) {
					return redis.DialTimeouts(network, addr, c.redisTimeouts)
				}

				p = pool.NewOrEmptyCustomPool("tcp", sm.addr, c.poolSize, df)
				c.masterPools[sm.name] = p
				logger.Infof("Completed master switch for '%s' master with addr: '%s'",
					sm.name, sm.addr)
			} else {
				logger.Infof(
					"Received master switch request for uninitialized master pool '%s' with addr='%s'",
					sm.name, sm.addr)
			}

		case <-c.closeCh:
			logger := c.logger.WithAnotherPrefix("[Close]")

			logger.Infof("Closing...")

			for name := range c.masterPools {
				logger.Infof("Emptying master pool %s", name)
				c.masterPools[name].Empty()
			}

			logger.Infof("Closing subclient")
			c.subClient.Client.Close()

			logger.Infof("Closing request & response channels")
			close(c.getCh)
			close(c.putCh)
			logger.Infof("Closed.")
			return
		}
	}
}

// Retrieves a connection for the master of the given name. If sentinel has
// become unreachable this will always return an error. Close should be called
// in that case. The returned error is a *ClientError.
func (c *Client) GetMaster(name string) (*redis.Client, error) {
	req := &getReq{c.incReqId(), name, make(chan *getReqRet)}
	startTime := time.Now()

	logger := c.loggerWithGetRequestPrefix(req.reqId)
	logger.Debugf("Received GetMaster request")

	c.getCh <- req
	ret := <-req.retCh
	if ret.err != nil {
		logger.Warnf("GetMaster request failed with error: %s", ret.err.Error())
		return nil, ret.err
	}

	c.logRequestTiming(logger, startTime, "GetMaster")
	return ret.conn, nil
}

// Return a connection for a master of a given name. As with the pool package,
// do not return a connection which is having connectivity issues, or which is
// otherwise unable to perform requests.
func (c *Client) PutMaster(name string, client *redis.Client) {
	req := &putReq{c.incReqId(), name, client}
	startTime := time.Now()

	logger := c.loggerWithPutRequestPrefix(req.reqId)
	logger.Debugf("PutMaster request received")

	c.putCh <- req

	c.logRequestTiming(logger, startTime, "PutMaster")
}

// A useful helper method, analagous to the pool package's CarefullyPut method.
// Since we don't want to Put a connection which is having connectivity
// issues, this can be defered inside a function to make sure we only put back a
// connection when we should. It should be used like the following:
//
//	func doSomeThings(c *Client) error {
//		conn, redisErr := c.GetMaster("bucket0")
//		if redisErr != nil {
//			return redisErr
//		}
//		defer c.CarefullyPutMaster("bucket0", conn, &redisErr)
//
//		var i int
//		i, redisErr = conn.Cmd("GET", "foo").Int()
//		if redisErr != nil {
//			return redisErr
//		}
//
//		redisErr = conn.Cmd("SET", "foo", i * 3).Err
//		return redisErr
//	}
func (c *Client) CarefullyPutMaster(
	name string, client *redis.Client, potentialErr *error,
) {
	if potentialErr != nil && *potentialErr != nil {
		// If the client sent back that it's READONLY then we don't want to keep
		// this connection around. Otherwise, we don't care about command errors
		if cerr, ok := (*potentialErr).(*redis.CmdError); !ok || cerr.Readonly() {
			logger := c.logger.WithAnotherPrefix("[CarefullyPutMaster]")
			logger.Infof("Closing readonly connection...")
			client.Close()
			logger.Infof("Readonly connection closed.")
			return
		}
	}
	c.PutMaster(name, client)
}

// Closes all connection pools as well as the connection to sentinel.
func (c *Client) Close() {
	c.logger.Infof("Closing all connection pools & sentinel connection...")
	close(c.closeCh)
}
func (c *Client) logRequestTiming(logger logging.SimpleLogger, startTime time.Time, requestType string) {
	timeTaken := time.Since(startTime)
	msg := fmt.Sprintf("%s request completed in %s", requestType, timeTaken)

	if timeTaken > acceptableRequestDuration {
		logger.Warnf(msg)
	} else {
		logger.Debugf(msg)
	}
}

func (c *Client) loggerWithGetRequestPrefix(reqId string) *logging.LoggerWithPrefix {
	return c.loggerWithRequestPrefix("get", reqId)
}

func (c *Client) loggerWithPutRequestPrefix(reqId string) *logging.LoggerWithPrefix {
	return c.loggerWithRequestPrefix("put", reqId)
}

func (c *Client) loggerWithRequestPrefix(requestType, reqId string) *logging.LoggerWithPrefix {
	return c.logger.WithAnotherPrefix(fmt.Sprintf("[%sReq-%s]", requestType, reqId))
}

func newReqId() uint64 {
	r := rand.New(rand.NewSource(time.Now().UTC().UnixNano()))
	return uint64((r.Int63n(1<<14) + 1) << 8)
}

// generateID generates the request id by using the initial start point and
// incrementing it by one atomatically
func (c *Client) incReqId() string {
	// atomic.AddUint64 handles overflow
	id := atomic.AddUint64(&c.reqId, 1)
	return fmt.Sprintf("%x", id)
}<|MERGE_RESOLUTION|>--- conflicted
+++ resolved
@@ -125,15 +125,11 @@
 	alwaysErrCh    chan *ClientError
 	switchMasterCh chan *switchMaster
 
-<<<<<<< HEAD
-	reqId uint64
-
 	redisTimeouts    redis.Timeouts
 	sentinelTimeouts redis.Timeouts
-=======
+
 	reqId            uint64
 	missedHeartbeats uint32
->>>>>>> 6bcbfe7d
 }
 
 // Creates a sentinel client. Connects to the given sentinel instance, pulls the
@@ -141,31 +137,22 @@
 // connections for each master. The client will automatically replace the pool
 // for any master should sentinel decide to fail the master over. The returned
 // error is a *ClientError.
-<<<<<<< HEAD
 func NewClient(network, address string, poolSize int, names ...string) (*Client, error) {
 	sentinelTimeouts := redis.Timeouts{}
 	redisTimeouts := redis.Timeouts{}
 
+	heartbeatPeriod := time.Duration(0)
+
 	return NewClientWithLogger(
-		logging.NewNilLogger(), network, address, sentinelTimeouts, redisTimeouts, poolSize, names...)
+		logging.NewNilLogger(), network, address,
+		sentinelTimeouts, redisTimeouts,
+		heartbeatPeriod, poolSize, names...)
 }
 
 func NewClientWithLogger(
 	logger logging.SimpleLogger, network, address string,
-	sentinelTimeouts, redisTimeouts redis.Timeouts, poolSize int, names ...string,
-=======
-func NewClient(
-	network, address string, poolSize int, names ...string,
-) (
-	*Client, error,
-) {
-	heartbeatPeriod := time.Duration(0)
-	return NewClientWithLogger(logging.NewNilLogger(), network, address, heartbeatPeriod, poolSize, names...)
-}
-
-func NewClientWithLogger(
-	logger logging.SimpleLogger, network, address string, heartbeatPeriod time.Duration, poolSize int, names ...string,
->>>>>>> 6bcbfe7d
+	sentinelTimeouts, redisTimeouts redis.Timeouts,
+	heartbeatPeriod time.Duration, poolSize int, names ...string,
 ) (
 	*Client, error,
 ) {
