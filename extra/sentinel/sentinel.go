// The sentinel package provides a convenient interface with a redis sentinel
// which will automatically handle pooling connections and automatic failover.
//
// Here's an example of creating a sentinel client and then using it to perform
// some commands
//
//	func example() error {
//		// If there exists sentinel masters "bucket0" and "bucket1", and we want out
//		// client to create pools for both:
//		client, err := sentinel.NewClient("tcp", "localhost:6379", 100, "bucket0", "bucket1")
//		if err != nil {
//			return err
//		}
//
//		if err := exampleCmd(client); err != nil {
//			return err
//		}
//
//		return nil
//	}
//
//	func exampleCmd(client *sentinel.Client) error {
//		conn, redisErr := client.GetMaster("bucket0")
//		if redisErr != nil {
//			return redisErr
//		}
//		// We use CarefullyPutMaster to conditionally put the connection back in the
//		// pool depending on the last error seen
//		defer client.CarefullyPutMaster("bucket0", conn, &redisErr)
//
//		var i int
//		if i, redisErr = conn.Cmd("GET", "foo").Int(); redisErr != nil {
//			return redisErr
//		}
//
//		if redisErr = conn.Cmd("SET", "foo", i+1); redisErr != nil {
//			return redisErr
//		}
//
//		return nil
//	}
//
// This package only gaurantees that when GetMaster is called the returned
// connection will be a connection to the master as of the moment that method is
// called. It is still possible that there is a failover as that connection is
// being used by the application. The Readonly() method on CmdError will be
// helpful if you want to gracefully handle this case.
//
// As a final note, a Client can be interacted with from multiple routines at
// once safely, except for the Close method. To safely Close, ensure that only
// one routine ever makes the call and that once the call is made no other
// methods are ever called by any routines.
package sentinel

import (
	"errors"
	"fmt"
	"github.com/rightscale/radix/redis"
	"math/rand"
	"strings"
	"sync/atomic"
	"time"

	"github.com/rightscale/radix/extra/pool"
	"github.com/rightscale/radix/extra/pubsub"
	"github.com/rightscale/radix/logging"
)

const (
	acceptableRequestDuration = time.Duration(1 * time.Second)
)

// An error wrapper returned by operations in this package. It implements the
// error interface and can therefore be passed around as a normal error.
type ClientError struct {
	err error

	// If this is true the error is due to a problem with the sentinel
	// connection, either it being closed or otherwise unavailable. If false the
	// error is due to some other circumstances. This is useful if you want to
	// implement some kind of reconnecting to sentinel on an error.
	SentinelErr bool
}

func (ce *ClientError) Error() string {
	return ce.err.Error()
}

type getReqRet struct {
	conn *redis.Client
	err  *ClientError
}

type getReq struct {
	reqId string

	name  string
	retCh chan *getReqRet
}

type putReq struct {
	reqId string

	name string
	conn *redis.Client
}

type switchMaster struct {
	name string
	addr string
}

type Client struct {
	logger      *logging.LoggerWithPrefix
	poolSize    int
	masterPools map[string]*pool.Pool
	subClient   *pubsub.SubClient

	getCh   chan *getReq
	putCh   chan *putReq
	closeCh chan struct{}

	alwaysErr      *ClientError
	alwaysErrCh    chan *ClientError
	switchMasterCh chan *switchMaster

	reqId uint64
}

// Creates a sentinel client. Connects to the given sentinel instance, pulls the
// information for the masters of the given names, and creates an intial pool of
// connections for each master. The client will automatically replace the pool
// for any master should sentinel decide to fail the master over. The returned
// error is a *ClientError.
func NewClient(
	network, address string, poolSize int, names ...string,
) (
	*Client, error,
) {
	return NewClientWithLogger(logging.NewNilLogger(), network, address, poolSize, names...)
}

func NewClientWithLogger(
	logger logging.SimpleLogger, network, address string, poolSize int, names ...string,
) (
	*Client, error,
) {
	prefixedLogger := logging.NewLoggerWithPrefix("[SC]", logger)
	initLogger := prefixedLogger.WithAnotherPrefix("[init]")

	//
	// Connect to sentinel
	// We use this to fetch initial details about masters before we upgrade it
	// to a pubsub client
	client, err := redis.Dial(network, address)
	if err != nil {
		initLogger.Infof("Connecting to sentinel with addr='%s' errored: %v", address, err)
		return nil, &ClientError{err: err}
	}
	initLogger.Infof("Connected to Sentinel with addr: '%s'", address)

	//
	// Setup connection pools for all redis masters
	masterPools := map[string]*pool.Pool{}
	for _, name := range names {
		initLogger.Infof("Initializing connection pool for redis master '%s'", name)
		r := client.Cmd("SENTINEL", "MASTER", name)
		l, err := r.List()
		if err != nil {
			client.Close()
			initLogger.Infof("Sentinel master command for redis master '%s' errored: %v", address, err)
			return nil, &ClientError{err: err, SentinelErr: true}
		}
		addr := l[3] + ":" + l[5]
		pool, err := pool.NewPool("tcp", addr, poolSize)
		if err != nil {
			client.Close()
			initLogger.Infof("Init redis connection pool for redis master '%s' errored: %v", addr, err)
			return nil, &ClientError{err: err}
		}
		masterPools[name] = pool
	}

	//
	// Upgrade sentinel client connection to pubSub Client
	initLogger.Infof("Subscribing to +switch-master events")
	subClient := pubsub.NewSubClient(client)

	// TODO: seems like a race condition. What if redis switched between the SENTINEL MASTER command
	// and this command?
	r := subClient.Subscribe("+switch-master")
	if r.Err != nil {
		client.Close()

		for name := range masterPools {
			initLogger.Infof("Emptying master pool %s", name)
			masterPools[name].Empty()
		}

		initLogger.Infof("Subscribe call to +switch-master errored: %v", err)
		return nil, &ClientError{err: r.Err, SentinelErr: true}
	}

	initLogger.Infof("Subscribed to +switch-master events")
	c := &Client{
		poolSize:       poolSize,
		masterPools:    masterPools,
		subClient:      subClient,
		getCh:          make(chan *getReq),
		putCh:          make(chan *putReq),
		closeCh:        make(chan struct{}),
		alwaysErrCh:    make(chan *ClientError),
		switchMasterCh: make(chan *switchMaster),
		reqId:          newReqId(),
		logger:         prefixedLogger,
	}

	go c.subSpin()
	go c.spin()
	initLogger.Infof("Initialization completed")
	return c, nil
}

func (c *Client) subSpin() {
	logger := c.logger.WithAnotherPrefix("[Sub]")
	for {
		r := c.subClient.Receive()
		if r.Timeout() {
			logger.Infof("Receive() timed out")
			continue
		}
		if r.Err != nil {
			select {
			case c.alwaysErrCh <- &ClientError{err: r.Err, SentinelErr: true}:
			case <-c.closeCh:
			}
			logger.Infof("Receive() returned error %v ", r.Err)
			return
		}
		sMsg := strings.Split(r.Message, " ")
		name := sMsg[0]
		newAddr := sMsg[3] + ":" + sMsg[4]
		logger.Infof("Receive() returned message %s ", r.Message)

		select {
		case c.switchMasterCh <- &switchMaster{name, newAddr}:
			logger.Infof("Sent message to 'switchMasterCh' channel.")
		case <-c.closeCh:
			logger.Infof("Handling 'closeCh' message.")
			return
		}
	}
}

func (c *Client) spin() {
	for {
		select {
		case req := <-c.getCh:
			startTime := time.Now()
			logger := c.loggerWithGetRequestPrefix(req.reqId)
			logger.Debugf("Received request")

			if c.alwaysErr != nil {
				logger.Infof("Failing request due to alwaysErr being set")
				req.retCh <- &getReqRet{nil, c.alwaysErr}
				continue
			}
			pool, ok := c.masterPools[req.name]
			if !ok {
				logger.Infof("Failing request due to unknown master pool '%s'", req.name)

				err := errors.New("unknown name: " + req.name)
				req.retCh <- &getReqRet{nil, &ClientError{err: err}}
				continue
			}

			conn, err := pool.Get()
			if err != nil {
				logger.Infof("Failing request due to pool.Get() error: %s", err.Error())

				req.retCh <- &getReqRet{nil, &ClientError{err: err}}
				continue
			}

			req.retCh <- &getReqRet{conn, nil}

			logger.Debugf("Completed request in %s.", time.Since(startTime))

		case req := <-c.putCh:
			startTime := time.Now()
			logger := c.loggerWithPutRequestPrefix(req.reqId)

			logger.Debugf("Received request")

			// When alwaysErr is set, the client can’t be used anymore. Hence when
			// checking in connections, we should close them.
			if c.alwaysErr != nil {
				logger.Warnf("Closing connection due to alwaysErr being set.")
				req.conn.Close()
			} else if pool, ok := c.masterPools[req.name]; ok {
				logger.Debugf("Returning connection to '%s' pool.", req.name)
				pool.Put(req.conn)
			} // TODO: else? Close connection?
			logger.Debugf("Completed request in %s.", time.Since(startTime))

		case err := <-c.alwaysErrCh:
			logger := c.logger.WithAnotherPrefix("[AlwaysError]")

			// if we have already set alwaysErr then we don't want to reset it since
			// we want track the original error.
			if c.alwaysErr != nil {
				logger.Infof("Another unrecoverable error encountered: '%s'", err.Error())
				continue
			}

			logger.Infof("Unrecoverable error encountered: '%s'", err.Error())

			c.alwaysErr = err

<<<<<<< HEAD
			for name, p := range c.masterPools {
				logger.Infof("Emptying master pool '%s'", name)
				p.Empty()
			}
=======
			logger.Infof("Closing pub/sub sentinel client connection")
			c.subClient.Client.Close()
>>>>>>> 9af46bed

		case sm := <-c.switchMasterCh:
			logger := c.logger.WithAnotherPrefix("[SwitchMaster]")

			if p, ok := c.masterPools[sm.name]; ok {
				logger.Infof("Starting master switch for '%s' master to addr: '%s'",
					sm.name, sm.addr)

				logger.Infof("Emptying current master pool '%s'", sm.name)
				p.Empty()
				p = pool.NewOrEmptyPool("tcp", sm.addr, c.poolSize)
				c.masterPools[sm.name] = p
				logger.Infof("Completed master switch for '%s' master with addr: '%s'",
					sm.name, sm.addr)
			} else {
				logger.Infof(
					"Received master switch request for uninitialized master pool '%s' with addr='%s'",
					sm.name, sm.addr)
			}

		case <-c.closeCh:
			logger := c.logger.WithAnotherPrefix("[Close]")

			logger.Infof("Closing...")

			for name := range c.masterPools {
				logger.Infof("Emptying master pool %s", name)
				c.masterPools[name].Empty()
			}

			logger.Infof("Closing subclient")
			c.subClient.Client.Close()

			logger.Infof("Closing request & response channels")
			close(c.getCh)
			close(c.putCh)
			logger.Infof("Closed.")
			return
		}
	}
}

// Retrieves a connection for the master of the given name. If sentinel has
// become unreachable this will always return an error. Close should be called
// in that case. The returned error is a *ClientError.
func (c *Client) GetMaster(name string) (*redis.Client, error) {
	req := &getReq{c.incReqId(), name, make(chan *getReqRet)}
	startTime := time.Now()

	logger := c.loggerWithGetRequestPrefix(req.reqId)
	logger.Debugf("Received GetMaster request")

	c.getCh <- req
	ret := <-req.retCh
	if ret.err != nil {
		logger.Warnf("GetMaster request failed with error: %s", ret.err.Error())
		return nil, ret.err
	}

	c.logRequestTiming(logger, startTime, "GetMaster")
	return ret.conn, nil
}

// Return a connection for a master of a given name. As with the pool package,
// do not return a connection which is having connectivity issues, or which is
// otherwise unable to perform requests.
func (c *Client) PutMaster(name string, client *redis.Client) {
	req := &putReq{c.incReqId(), name, client}
	startTime := time.Now()

	logger := c.loggerWithPutRequestPrefix(req.reqId)
	logger.Debugf("PutMaster request received")

	c.putCh <- req

	c.logRequestTiming(logger, startTime, "PutMaster")
}

// A useful helper method, analagous to the pool package's CarefullyPut method.
// Since we don't want to Put a connection which is having connectivity
// issues, this can be defered inside a function to make sure we only put back a
// connection when we should. It should be used like the following:
//
//	func doSomeThings(c *Client) error {
//		conn, redisErr := c.GetMaster("bucket0")
//		if redisErr != nil {
//			return redisErr
//		}
//		defer c.CarefullyPutMaster("bucket0", conn, &redisErr)
//
//		var i int
//		i, redisErr = conn.Cmd("GET", "foo").Int()
//		if redisErr != nil {
//			return redisErr
//		}
//
//		redisErr = conn.Cmd("SET", "foo", i * 3).Err
//		return redisErr
//	}
func (c *Client) CarefullyPutMaster(
	name string, client *redis.Client, potentialErr *error,
) {
	if potentialErr != nil && *potentialErr != nil {
		// If the client sent back that it's READONLY then we don't want to keep
		// this connection around. Otherwise, we don't care about command errors
		if cerr, ok := (*potentialErr).(*redis.CmdError); !ok || cerr.Readonly() {
			logger := c.logger.WithAnotherPrefix("[CarefullyPutMaster]")
			logger.Infof("Closing readonly connection...")
			client.Close()
			logger.Infof("Readonly connection closed.")
			return
		}
	}
	c.PutMaster(name, client)
}

// Closes all connection pools as well as the connection to sentinel.
func (c *Client) Close() {
	c.logger.Infof("Closing all connection pools & sentinel connection...")
	close(c.closeCh)
}
func (c *Client) logRequestTiming(logger logging.SimpleLogger, startTime time.Time, requestType string) {
	timeTaken := time.Since(startTime)
	msg := fmt.Sprintf("%s request completed in %s", requestType, timeTaken)

	if timeTaken > acceptableRequestDuration {
		logger.Warnf(msg)
	} else {
		logger.Debugf(msg)
	}
}

func (c *Client) loggerWithGetRequestPrefix(reqId string) *logging.LoggerWithPrefix {
	return c.loggerWithRequestPrefix("get", reqId)
}

func (c *Client) loggerWithPutRequestPrefix(reqId string) *logging.LoggerWithPrefix {
	return c.loggerWithRequestPrefix("put", reqId)
}

func (c *Client) loggerWithRequestPrefix(requestType, reqId string) *logging.LoggerWithPrefix {
	return c.logger.WithAnotherPrefix(fmt.Sprintf("[%sReq-%s]", requestType, reqId))
}

func newReqId() uint64 {
	r := rand.New(rand.NewSource(time.Now().UTC().UnixNano()))
	return uint64((r.Int63n(1<<14) + 1) << 8)
}

// generateID generates the request id by using the initial start point and
// incrementing it by one atomatically
func (c *Client) incReqId() string {
	// atomic.AddUint64 handles overflow
	id := atomic.AddUint64(&c.reqId, 1)
	return fmt.Sprintf("%x", id)
}<|MERGE_RESOLUTION|>--- conflicted
+++ resolved
@@ -317,15 +317,13 @@
 
 			c.alwaysErr = err
 
-<<<<<<< HEAD
 			for name, p := range c.masterPools {
 				logger.Infof("Emptying master pool '%s'", name)
 				p.Empty()
 			}
-=======
+
 			logger.Infof("Closing pub/sub sentinel client connection")
 			c.subClient.Client.Close()
->>>>>>> 9af46bed
 
 		case sm := <-c.switchMasterCh:
 			logger := c.logger.WithAnotherPrefix("[SwitchMaster]")
